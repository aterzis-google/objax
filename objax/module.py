# Copyright 2020 Google LLC
#
# Licensed under the Apache License, Version 2.0 (the "License");
# you may not use this file except in compliance with the License.
# You may obtain a copy of the License at
#
#     https://www.apache.org/licenses/LICENSE-2.0
#
# Unless required by applicable law or agreed to in writing, software
# distributed under the License is distributed on an "AS IS" BASIS,
# WITHOUT WARRANTIES OR CONDITIONS OF ANY KIND, either express or implied.
# See the License for the specific language governing permissions and
# limitations under the License.

<<<<<<< HEAD
__all__ = ['ForceArgs', 'Jit', 'Module', 'ModuleList', 'ModuleWrapper', 'Parallel', 'Vectorize']

from collections import namedtuple
from types import MethodType
from typing import Any, Dict, Optional, List, Union, Callable, Tuple
=======
__all__ = ['Function', 'Jit', 'Module', 'ModuleList', 'Parallel', 'Vectorize']

from typing import Optional, List, Union, Callable, Tuple
>>>>>>> 0773a66c

import jax
import jax.numpy as jn
from jax.interpreters.pxla import ShardedDeviceArray

from objax.typing import JaxArray
from objax.util import override_args_kwargs, positional_args_names
from objax.variable import BaseState, BaseVar, RandomState, VarCollection


class Module:
    """A module is a container to associate variables and functions."""

    def vars(self, scope: str = '') -> VarCollection:
        """Collect all the variables (and their names) contained in the module and its submodules.
        Important: Variables and modules stored Python structures such as dict or list are not collected. See ModuleList
        if you need such a feature.

        Args:
            scope: string to prefix to the variable names.
        Returns:
            A VarCollection of all the variables.
        """
        vc = VarCollection()
        scope += f'({self.__class__.__name__}).'
        for k, v in self.__dict__.items():
            if isinstance(v, BaseVar):
                vc[scope + k] = v
            elif isinstance(v, Module):
                vc.update(v.vars(scope=scope + k))
        return vc

    def __call__(self, *args, **kwargs):
        """Optional module __call__ method, typically a forward pass computation for standard primitives."""
        raise NotImplementedError


class ForceArgs(Module):
    """Forces override of arguments of given module."""

    ANY = namedtuple('Any', ())
    """Token used in `ForceArgs.undo` to indicate undo of all values of specific argument."""

    @staticmethod
    def _remove_args(force_args: 'ForceArgs', args_to_remove: Dict[str, Any]):
        """Removes given arguments from override list of `ForceArgs` instance."""
        if not args_to_remove:
            force_args.forced_kwargs = {}
        else:
            force_args.forced_kwargs = {k: v for k, v in force_args.forced_kwargs.items()
                                        if (k not in args_to_remove) or (args_to_remove[k] not in (v, ForceArgs.ANY))}

    @staticmethod
    def undo(module: Module, **kwargs):
        """Undo ForceArgs on each submodule of the module. Modifications are done in-place.

        Args:
            module: module for which to undo ForceArgs.
            **kwargs: dictionary of argument overrides to undo.
                `name=val` remove override for value `val` of argument `name`.
                `name=ForceArgs.ANY` remove all overrides of argument `name`.
                If `**kwargs` is empty then all overrides will be undone.
        """
        if isinstance(module, ForceArgs):
            ForceArgs._remove_args(module, kwargs)
            ForceArgs.undo(module.__wrapped__, **kwargs)
        elif isinstance(module, ModuleList):
            for idx, v in enumerate(module):
                if isinstance(v, Module):
                    ForceArgs.undo(v, **kwargs)
                    if isinstance(v, ForceArgs) and not v.forced_kwargs:
                        module[idx] = v.__wrapped__
        else:
            for k, v in module.__dict__.items():
                if isinstance(v, Module):
                    ForceArgs.undo(v, **kwargs)
                    if isinstance(v, ForceArgs) and not v.forced_kwargs:
                        setattr(module, k, v.__wrapped__)

    def __init__(self, module: Module, **kwargs):
        """Initializes ForceArgs.

        Args:
            module: module which argument will be overridden.
            kwargs: values of keyword arguments which will be forced to use.
        """
        self.__wrapped__ = module
        self.forced_kwargs = kwargs

    def vars(self, scope: str = '') -> VarCollection:
        return self.__wrapped__.vars(scope=scope)

    def __call__(self, *args, **kwargs):
        args, kwargs = override_args_kwargs(self.__wrapped__, args, kwargs, self.forced_kwargs)
        return self.__wrapped__(*args, **kwargs)


class ModuleList(Module, list):
    """This is a replacement for Python's list that provides a vars() method to return all the variables that it
    contains, including the ones contained in the modules and sub-modules in it."""

    def vars(self, scope: str = '') -> VarCollection:
        """Collect all the variables (and their names) contained in the list and its submodules.

        Args:
            scope: string to prefix to the variable names.
        Returns:
            A VarCollection of all the variables.
        """
        vc = VarCollection()
        scope += f'({self.__class__.__name__})'
        for p, v in enumerate(self):
            if isinstance(v, BaseVar):
                vc[f'{scope}[{p}]'] = v
            elif isinstance(v, Module):
                vc.update(v.vars(scope=f'{scope}[{p}]'))
        return vc

    def __getitem__(self, key: Union[int, slice]):
        value = list.__getitem__(self, key)
        if isinstance(key, slice):
            return ModuleList(value)
        return value


class Function(Module):
    """Turn a function into a Module by keeping the vars it uses."""

    def __init__(self, f: Callable, vc: VarCollection):
        """Function constructor.

        Args:
            f: the function or the module to represent.
            vc: the VarCollection of variables used by the function.
        """
        if hasattr(f, '__name__'):
            self.vc = VarCollection((f'{{{f.__name__}}}.{k}', v) for k, v in vc.items())
        else:
            self.vc = VarCollection(vc)
        self.__wrapped__ = f

    def __call__(self, *args, **kwargs):
        """Call the the function."""
        return self.__wrapped__(*args, **kwargs)

    def vars(self, scope: str = '') -> VarCollection:
        """Return the VarCollection of the variables used by the function."""
        if scope:
            return VarCollection((scope + k, v) for k, v in self.vc.items())
        return VarCollection(self.vc)

    @staticmethod
    def with_vars(vc: VarCollection):
        """Method to use as decorator in function definitions."""

        def from_function(f: Callable):
            return Function(f, vc)

        return from_function


class Jit(Module):
    """JIT (Just-In-Time) module takes a function or a module and compiles it for faster execution."""

    def __init__(self,
                 f: Union[Module, Callable],
                 vc: Optional[VarCollection] = None,
                 static_argnums: Optional[Tuple[int, ...]] = None):
        """Jit constructor.

        Args:
            f: the function or the module to compile.
            vc: the VarCollection of variables used by the function or module. This argument is required for functions.
            static_argnums: tuple of indexes of f's input arguments to treat as static (constants)).
                A new graph is compiled for each different combination of values for such inputs.
        """
        if not isinstance(f, Module):
            if vc is None:
                raise ValueError('You must supply the VarCollection used by the function f.')
            f = Function(f, vc)

        def jit(tensor_list: List[JaxArray], kwargs, *args):
            original_values = self.vc.tensors()
            try:
                self.vc.assign(tensor_list)
                return f(*args, **kwargs), self.vc.tensors(BaseState)
            finally:
                self.vc.assign(original_values)

        self.vc = vc or f.vars()
        self._call = jax.jit(jit, static_argnums=tuple(x + 2 for x in sorted(static_argnums or ())))
        self.__wrapped__ = f

    def __call__(self, *args, **kwargs):
        """Call the compiled version of the function or module."""
        output, changes = self._call(self.vc.tensors(), kwargs, *args)
        self.vc.subset(BaseState).assign(changes)
        return output


class Parallel(Module):
    """Parallel module takes a function or a module and compiles it for running on multiple devices in parallel."""

    def __init__(self,
                 f: Union[Module, Callable],
                 vc: Optional[VarCollection] = None,
                 reduce: Callable[[JaxArray], JaxArray] = jn.concatenate,
                 axis_name: str = 'device',
                 static_argnums: Optional[Tuple[int, ...]] = None):
        """Parallel constructor.

        Args:
            f: the function or the module to compile for parallelism.
            vc: the VarCollection of variables used by the function or module. This argument is required for functions.
            reduce: the function used reduce the outputs from many devices to a single device value.
            axis_name: what name to give to the device dimension, used in conjunction with objax.functional.parallel.
            static_argnums: tuple of indexes of f's input arguments to treat as static (constants)).
                A new graph is compiled for each different combination of values for such inputs.
        """
        if not isinstance(f, Module):
            if vc is None:
                raise ValueError('You must supply the VarCollection used by the function f.')
            f = Function(f, vc)

        def pmap(tensor_list: List[ShardedDeviceArray], random_list: List[ShardedDeviceArray], *args):
            original_values = self.vc.tensors()
            try:
                self.vc.assign(tensor_list)
                self.vc.subset(RandomState).assign(random_list)
                return f(*args), self.vc.tensors(BaseState)
            finally:
                self.vc.assign(original_values)

        static_argnums = sorted(static_argnums or ())
        self.ndevices = jax.local_device_count()
        self.reduce = reduce
        self.static_argnums = frozenset(static_argnums)
        self.vc = vc or f.vars()
        self._call = jax.pmap(pmap, axis_name=axis_name, static_broadcasted_argnums=[x + 2 for x in static_argnums])
        self.__wrapped__ = f

    def device_reshape(self, x: JaxArray) -> JaxArray:
        """Utility to reshape an input array in order to broadcast to multiple devices."""
        assert x.shape[0] % self.ndevices == 0, f'Must be able to equally divide batch {x.shape} among ' \
                                                f'{self.ndevices} devices, but does not go equally.'
        return x.reshape((self.ndevices, x.shape[0] // self.ndevices) + x.shape[1:])

    def __call__(self, *args):
        """Call the compiled function or module on multiple devices in parallel.
        Important: Make sure you call this function within the scope of VarCollection.replicate() statement.
        """
        args = [x if i in self.static_argnums else self.device_reshape(x) for i, x in enumerate(args)]
        output, changes = self._call(self.vc.tensors(), self.vc.subset(RandomState).tensors(), *args)
        self.vc.subset(BaseState).assign(changes)
        return jax.tree_map(self.reduce, output)


class Vectorize(Module):
    """Vectorize module takes a function or a module and compiles it for running in parallel on a single device."""

    def __init__(self,
                 f: Union[Module, Callable],
                 vc: Optional[VarCollection] = None,
                 batch_axis: Tuple[Optional[int], ...] = (0,)):
        """Vectorize constructor.

        Args:
            f: the function or the module to compile for vectorization.
            vc: the VarCollection of variables used by the function or module. This argument is required for functions.
            batch_axis: tuple of int or None for each of f's input arguments: the axis to use as batch during
                vectorization. Use None to automatically broadcast.
        """
        if not isinstance(f, Module):
            if vc is None:
                raise ValueError('You must supply the VarCollection used by the function f.')
            f = Function(f, vc)

        def vmap(tensor_list: List[JaxArray], random_list: List[JaxArray], *args):
            original_values = self.vc.tensors()
            try:
                self.vc.assign(tensor_list)
                self.vc.subset(RandomState).assign(random_list)
                return f(*args), self.vc.tensors(BaseState)
            finally:
                self.vc.assign(original_values)

        fargs = positional_args_names(f)
        assert len(batch_axis) >= len(fargs), f'The batched argument must be specified for all of {f} arguments {fargs}'
        self.batch_axis = batch_axis
        self.batch_axis_argnums = [(x, v) for x, v in enumerate(batch_axis) if v is not None]
        assert self.batch_axis_argnums, f'No arguments to function {f} are vectorizable'
        self.vc = vc or f.vars()
        self._call = jax.vmap(vmap, (None, 0) + batch_axis)
        self.__wrapped__ = f

    def __call__(self, *args):
        """Call the vectorized version of the function or module."""
        assert len(args) == len(self.batch_axis), f'Number of arguments passed {len(args)} must match ' \
                                                  f'batched {len(self.batch_axis)}'
        nsplits = args[self.batch_axis_argnums[0][0]].shape[self.batch_axis_argnums[0][1]]
        output, changes = self._call(self.vc.tensors(), [v.split(nsplits) for v in self.vc.subset(RandomState)], *args)
        for v, u in zip(self.vc.subset(BaseState), changes):
            v.reduce(u)
        return output<|MERGE_RESOLUTION|>--- conflicted
+++ resolved
@@ -12,17 +12,10 @@
 # See the License for the specific language governing permissions and
 # limitations under the License.
 
-<<<<<<< HEAD
-__all__ = ['ForceArgs', 'Jit', 'Module', 'ModuleList', 'ModuleWrapper', 'Parallel', 'Vectorize']
+__all__ = ['ForceArgs', 'Function', 'Jit', 'Module', 'ModuleList', 'ModuleWrapper', 'Parallel', 'Vectorize']
 
 from collections import namedtuple
-from types import MethodType
 from typing import Any, Dict, Optional, List, Union, Callable, Tuple
-=======
-__all__ = ['Function', 'Jit', 'Module', 'ModuleList', 'Parallel', 'Vectorize']
-
-from typing import Optional, List, Union, Callable, Tuple
->>>>>>> 0773a66c
 
 import jax
 import jax.numpy as jn
